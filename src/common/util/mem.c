--- conflicted
+++ resolved
@@ -14,12 +14,8 @@
  * You should have received a copy of the GNU General Public License
  * along with this program. If not, see <http://www.gnu.org/licenses/>.
  * 
-<<<<<<< HEAD
- * @file common/util/mem.c
-=======
  * @file common/util/mem.h
->>>>>>> 6d5e066e
- * @authors Joshua Beard
+ * @authors Aaron McBride
  * @brief Memory manipulation and querying utilities.
  */
 
@@ -84,113 +80,4 @@
         return a < b ? -1 : 1;
     }
     return 0;
-}
-
-bool ti_memeq(void* mem, char value, size_t size)
-{
-<<<<<<< HEAD
-    char *pA = mem;
-    for(int i = 0; i < size; i++){
-        if(*pA != value){
-            return 0;
-        }
-    }
-    return 1;
-}
-
-void* ti_memchr(void* mem_a, char value, size_t size)
-{
-    char *pA = mem_a;
-    for(int i = 0; i < size; i++){
-        if(*pA == value){
-            return pA;
-        }
-        ++pA;
-    }
-    return (void *) 0;
-}
-
-
-void* ti_memrchr(void* mem_a, char value, size_t size)
-{
-    char *pA = mem_a;
-    pA += (size - 1); // TODO TEST IF OFF BY ONE
-
-    for(int i = 0; i < size; i++){
-        if(*pA == value){
-            return pA;
-        }
-        --pA;
-    }
-    return (void *) 0;
-}
-
-
-void* ti_memchrn(void* mem, char value, size_t size, size_t n)
-{
-    char *pA = mem;
-
-    int occurence = 0;
-    for (int i = 0; i < size; i++) {
-        if (*pA == value) {
-            occurence++;
-            if(occurence == n){
-                return pA;
-            }
-        }
-        pA++;
-    }
-
-    return (void *) 0;
-}
-
-static void ti_mem_quicksort(void* mem, int (*cmp_fn)(const char*, const char*), int low, int high)
-{
-    char* pA = (char*) mem;
-
-    if (low < high) {
-        char* pivot = &pA[high];
-        char* greater = (char*) 0;
-        int greater_index = 0;
-
-        for(int i = 0; i <= high - 1; i++){
-            if(cmp_fn(&pA[i], pivot) < 0){
-                greater = &pA[i];
-                greater_index = i;
-                break;
-            }
-        }
-
-        if(greater != (char*) 0){
-            for (int i = greater_index; i <= high; i++) {
-                if(cmp_fn(&pA[i], pivot) > 0){
-                    ti_memswap(greater, &pA[i], 1);
-                    greater++;
-                    greater_index++;
-                }
-            }
-
-
-            ti_memswap(pivot, greater, 1);
-
-            ti_mem_quicksort(mem, cmp_fn, low, greater_index - 1);
-            ti_mem_quicksort(mem, cmp_fn, greater_index - 1, high);
-        }else{
-            ti_mem_quicksort(mem, cmp_fn, low, high - 1);
-        }
-    }
-}
-
-void* ti_memsort(void* mem, size_t size, int (*cmp_fn)(const char*, const char*))
-{
-    ti_mem_quicksort(mem, cmp_fn, 0, (int)size - 1);
-    return mem;
-}
-
-
-=======
-    for(int i = 0; i < size; i++){
-        
-    }
-}
->>>>>>> 6d5e066e
+}